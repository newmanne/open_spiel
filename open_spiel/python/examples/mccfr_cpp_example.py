--- conflicted
+++ resolved
@@ -82,15 +82,10 @@
   elif FLAGS.sampling == "outcome":
     solver = pyspiel.OutcomeSamplingMCCFRSolver(game)
 
-<<<<<<< HEAD
-  for i in range(int(FLAGS.iterations / 2)):
-    solver.run_iteration()
+  run_iterations(game, solver)
     nash_conv = pyspiel.nash_conv(game, solver.average_policy())
     # print("Iteration {} exploitability: {:.6f}".format(
     #     i, pyspiel.exploitability(game, solver.average_policy())))
-=======
-  run_iterations(game, solver)
->>>>>>> eebcdf53
 
   print("Persisting the model...")
   with open(MODEL_FILE_NAME.format(FLAGS.sampling), "wb") as file:
@@ -99,21 +94,10 @@
   print("Loading the model...")
   with open(MODEL_FILE_NAME.format(FLAGS.sampling), "rb") as file:
     loaded_solver = pickle.load(file)
-<<<<<<< HEAD
   # print("Exploitability of the loaded model: {:.6f}".format(
   #     pyspiel.exploitability(game, loaded_solver.average_policy())))
 
-  # for i in range(int(FLAGS.iterations / 2)):
-  #   solver.run_iteration()
-  #   print("Iteration {} exploitability: {:.6f}".format(
-  #       int(FLAGS.iterations / 2) + i,
-  #       pyspiel.exploitability(game, solver.average_policy())))
-=======
-  print("Exploitability of the loaded model: {:.6f}".format(
-      pyspiel.exploitability(game, loaded_solver.average_policy())))
-
   run_iterations(game, solver, start_iteration=int(FLAGS.iterations / 2))
->>>>>>> eebcdf53
 
 
 if __name__ == "__main__":
