--- conflicted
+++ resolved
@@ -45,22 +45,15 @@
 
 
 def main(_):
-<<<<<<< HEAD
   # game = pyspiel.load_game(
   #     FLAGS.game,
-  #     {"players": pyspiel.GameParameter(FLAGS.players)},
+  #    {"players": FLAGS.players},
   # )
 
   params = dict()
   params['filename'] = pyspiel.GameParameter('/Users/newmanne/research/cfr/open_spiel/config/medium/1/1.json')
   game = pyspiel.load_game_as_turn_based('clock_auction', params)
 
-=======
-  game = pyspiel.load_game(
-      FLAGS.game,
-      {"players": FLAGS.players},
-  )
->>>>>>> ba9220ec
 
   if FLAGS.sampling == "external":
     solver = pyspiel.ExternalSamplingMCCFRSolver(
