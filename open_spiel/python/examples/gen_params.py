import json
import argparse
from sklearn.model_selection import ParameterGrid
import os
from pathlib import Path
import logging
import itertools

logger = logging.getLogger(__name__)

CMD_FILE_NAME = 'cmds.txt'
OUTPUT_FILE_NAME = 'outputs.txt'

def make_player(player_types): 
    player = dict()
    player['type'] = []
    for t, p in player_types:
        logger.info(t)
        d = dict(t)
        d['prob'] = p
        player['type'].append(d)
    return player


def grids_to_commands(param_grid, player_grid, solver_grid, grid_name, job_name='CFR', submit=True, mem=16, time_limit='3-0'):
    SPIEL_PATH = os.environ.get('OPENSPIEL_PATH', '/project/def-kevinlb/newmanne/cfr/open_spiel')
    ROOT = os.environ.get('SPIEL_ROOT', '/home/newmanne/scratch/cfr')
    CONFIG_DIR = os.environ.get('CLOCK_AUCTION_CONFIG_DIR', '/home/newmanne/scratch/cfr/configs')

    grid_path = f'{ROOT}/{grid_name}'
    i = 1
    cmds = []
    outputs = []
    for parameterization in ParameterGrid(param_grid):
        for players in player_grid:
            parameterization['players'] = players
            if len(players) <= 1:
                raise ValueError("Less than one player?")
            Path(f'{grid_path}/{i}').mkdir(parents=True, exist_ok=True)
            with open(f'{CONFIG_DIR}/{job_name}_{i}.json', 'w') as f:
                json.dump(parameterization, f)
                for j, solver_config in enumerate(ParameterGrid(solver_grid)):
                    solver = solver_config['solver']
                    seed = solver_config.get('seed', 123)
                    name = solver_config.get('name', f'{solver}_{j}')
                    iterations = solver_config.get('iterations', 100_000)
                    solver_args = solver_config.get('solver_args', '')
                    output = f'{grid_path}/{i}/{name}_{seed}'
                    outputs.append(output)
<<<<<<< HEAD
                    cmd = f'cd {grid_path}/{i} && python {spiel_path}/open_spiel/python/examples/ubc_mccfr_cpp_example.py --filename={job_name}_{i}.json --iterations {iterations} --solver={solver} {solver_args} --output {output} --seed {seed}'
=======
                    cmd = f'cd {grid_path}/{i} && python {SPIEL_PATH}/open_spiel/python/examples/ubc_mccfr_cpp_example.py --filename={grid_path}/{i}/{i}.json --iterations {iterations} --solver={solver} {solver_args} --output {output} --seed {seed}'
>>>>>>> c092806e
                    cmds.append(cmd)
                i += 1

    print(f"Dumping {i-1} configs to {grid_path}")
    with open(f'{grid_path}/{CMD_FILE_NAME}', 'w') as f:
        for cmd in cmds:
            f.write(cmd + '\n')
    print (f"{len(cmds)} commands written to {grid_path}/{CMD_FILE_NAME}")
    with open(f'{grid_path}/{OUTPUT_FILE_NAME}', 'w') as f:
        for output in outputs:
            f.write(output + '\n')


    Path(f'{grid_path}/logs').mkdir(parents=True, exist_ok=True)

    JOB_NAME = job_name
    slurm = f"""#!/bin/sh
#SBATCH --cpus-per-task={int(mem/4)}
#SBATCH --mem-per-cpu={mem}G
#SBATCH --job-name={JOB_NAME}-{grid_name}
#SBATCH --output=logs/{JOB_NAME}-%A_%a.out-o.txt
#SBATCH --error=logs/{JOB_NAME}-%A_%a.out-e.txt
#SBATCH --account=rrg-kevinlb
#SBATCH --time={time_limit}
#SBATCH --array=1-{len(cmds)}

source {SPIEL_PATH}/venv/bin/activate

CMD=`head -n $SLURM_ARRAY_TASK_ID {CMD_FILE_NAME} | tail -n 1`
echo $CMD
eval $CMD
OUTPUT=`head -n $SLURM_ARRAY_TASK_ID {OUTPUT_FILE_NAME} | tail -n 1`
ln -s logs/{JOB_NAME}-$SLURM_ARRAY_JOB_ID_$SLURM_ARRAY_TASK_ID.out-o.txt $OUTPUT/cfr-o.log
ln -s logs/{JOB_NAME}-$SLURM_ARRAY_JOB_ID_$SLURM_ARRAY_TASK_ID.out-e.txt $OUTPUT/cfr-e.log
"""
    JOB_FILE = 'job_runner.sh'
    with open(f'{grid_path}/{JOB_FILE}', 'w') as f:
        f.write(slurm)
    os.chmod(f"{grid_path}/{JOB_FILE}", int('777', base=8)) # Octal
    if submit:
        os.system(f'cd {grid_path} && sbatch {grid_path}/{JOB_FILE}')<|MERGE_RESOLUTION|>--- conflicted
+++ resolved
@@ -47,11 +47,7 @@
                     solver_args = solver_config.get('solver_args', '')
                     output = f'{grid_path}/{i}/{name}_{seed}'
                     outputs.append(output)
-<<<<<<< HEAD
-                    cmd = f'cd {grid_path}/{i} && python {spiel_path}/open_spiel/python/examples/ubc_mccfr_cpp_example.py --filename={job_name}_{i}.json --iterations {iterations} --solver={solver} {solver_args} --output {output} --seed {seed}'
-=======
-                    cmd = f'cd {grid_path}/{i} && python {SPIEL_PATH}/open_spiel/python/examples/ubc_mccfr_cpp_example.py --filename={grid_path}/{i}/{i}.json --iterations {iterations} --solver={solver} {solver_args} --output {output} --seed {seed}'
->>>>>>> c092806e
+                    cmd = f'cd {grid_path}/{i} && python {SPIEL_PATH}/open_spiel/python/examples/ubc_mccfr_cpp_example.py --filename={job_name}_{i}.json --iterations {iterations} --solver={solver} {solver_args} --output {output} --seed {seed}'
                     cmds.append(cmd)
                 i += 1
 
