// Copyright 2019 DeepMind Technologies Ltd. All rights reserved.
//
// Licensed under the Apache License, Version 2.0 (the "License");
// you may not use this file except in compliance with the License.
// You may obtain a copy of the License at
//
//     http://www.apache.org/licenses/LICENSE-2.0
//
// Unless required by applicable law or agreed to in writing, software
// distributed under the License is distributed on an "AS IS" BASIS,
// WITHOUT WARRANTIES OR CONDITIONS OF ANY KIND, either express or implied.
// See the License for the specific language governing permissions and
// limitations under the License.

#ifndef OPEN_SPIEL_ALGORITHMS_BEST_RESPONSE_H_
#define OPEN_SPIEL_ALGORITHMS_BEST_RESPONSE_H_

#include <memory>
#include <string>
#include <unordered_map>
#include <utility>
#include <vector>

#include "open_spiel/abseil-cpp/absl/container/flat_hash_map.h"
#include "open_spiel/algorithms/expected_returns.h"
#include "open_spiel/algorithms/history_tree.h"
#include "open_spiel/policy.h"
#include "open_spiel/spiel.h"
#include "open_spiel/spiel_utils.h"

namespace open_spiel {
namespace algorithms {

struct ConditionalValuesEntry {
  Player player;
  std::string info_state_key;
  double value;
  double max_qv_diff;
  std::vector<Action> legal_actions;
  std::vector<double> action_values;
};

// A helper class for storing information about conditional values.
class ConditionalValuesTable {
 public:
  ConditionalValuesTable(int num_players) : num_players_(num_players) {}

  void add_entry(const ConditionalValuesEntry& entry) {
    table_[entry.info_state_key] = entry;
  }

  int num_players() const { return num_players_; }
  double max_qv_diff() const;
  double avg_qv_diff() const;
  void Import(const ConditionalValuesTable& table);

  const std::unordered_map<std::string, ConditionalValuesEntry>& table() const {
    return table_;
  }

 private:
  std::unordered_map<std::string, ConditionalValuesEntry> table_;
  int num_players_;
};

ConditionalValuesTable
MergeTables(const std::vector<ConditionalValuesTable>& tables);


// Calculates the best response to every state in the game against the given
// policy, where the best responder plays as player_id.
// This only works for two player, zero- or constant-sum sequential games, and
// raises a SpielFatalError if an incompatible game is passed to it.
//
// This implementation requires that InformationStateString for the game has
// perfect recall. Otherwise, the algorithm will still run, but the value
// returned will be wrong.
//
// A partially computed best-response can be computed when using a
// prob_cut_threshold >= 0.
class TabularBestResponse {
 public:
  TabularBestResponse(const Game& game, Player best_responder,
                      const Policy* policy,
<<<<<<< HEAD
                      const Policy* my_policy = nullptr,
                      const ValuesMapT* on_policy_state_values = nullptr);
=======
                      const float prob_cut_threshold = -1.0);
>>>>>>> ba9220ec
  TabularBestResponse(
      const Game& game, Player best_responder,
      const std::unordered_map<std::string, ActionsAndProbs>& policy_table,
      const float prob_cut_threshold = -1.0);

  TabularBestResponse(TabularBestResponse&&) = default;

  // Returns the action that maximizes utility for the agent at the given
  // infostate. The infostate must correspond to a decision node for
  // best_responder.
  Action BestResponseAction(const std::string& infostate);
  Action BestResponseAction(const State& state) {
    SPIEL_CHECK_EQ(state.CurrentPlayer(), best_responder_);
    return BestResponseAction(state.InformationStateString(best_responder_));
  }

  // Returns all the actions that maximize utility for the agent at the given
  // infostate. The infostate must correspond to a decision node for
  // best_responder.
  std::vector<Action> BestResponseActions(const std::string& infostate,
                                          double tolerance);
  std::vector<Action> BestResponseActions(const State& state,
                                          double tolerance) {
    SPIEL_CHECK_EQ(state.CurrentPlayer(), best_responder_);
    return BestResponseActions(state.InformationStateString(best_responder_),
                               tolerance);
  }

  // Returns the values of all actions at this info state. The infostate must
  // correspond to a decision node for best_responder.
  std::vector<std::pair<Action, double>> BestResponseActionValues(
      const std::string& infostate);
  std::vector<std::pair<Action, double>> BestResponseActionValues(
      const State& state) {
    SPIEL_CHECK_EQ(state.CurrentPlayer(), best_responder_);
    return BestResponseActionValues(
        state.InformationStateString(best_responder_));
  }

  // Returns a map of infostates to best responses, for all information states
  // that have been calculated so far. If no best responses have been
  // calculated, then we calculate them for every state in the game.
  // When two actions have the same value, we
  // return the action with the lowest number (as an int).
  std::unordered_map<std::string, Action> GetBestResponseActions() {
    // If the best_response_actions_ cache is empty, we fill it by calculating
    // all best responses, starting at the root.
    if (best_response_actions_.empty()) Value(*root_);
    return best_response_actions_;
  }

  // Returns the computed best response as a policy object.
  TabularPolicy GetBestResponsePolicy() {
    SPIEL_CHECK_TRUE(dummy_policy_ != nullptr);
    return TabularPolicy(*dummy_policy_, GetBestResponseActions());
  }

  // Returns the expected utility for best_responder when playing the game
  // beginning at history.
  double Value(const std::string& history);
  double Value(const State& state) { return Value(state.HistoryString()); }

  // Changes the policy that we are calculating a best response to. This is
  // useful as a large amount of the data structures can be reused, causing
  // the calculation to be quicker than if we had to re-initialize the class.
  void SetPolicy(const Policy* policy) {
    policy_ = policy;
    value_cache_.clear();
    best_response_actions_.clear();
    // TODO(author1): Replace this with something that traverses the tree
    // and rebuilds the probabilities.
    infosets_ =
        GetAllInfoSets(root_->Clone(), best_responder_, policy_, &tree_);
  }

  // Set the policy given a policy table. This stores the table internally.
  void SetPolicy(
      const std::unordered_map<std::string, ActionsAndProbs>& policy_table) {
    tabular_policy_container_ = TabularPolicy(policy_table);
    SetPolicy(&tabular_policy_container_);
  }

  double max_qv_diff() const { return max_qv_diff_; }
  const ConditionalValuesTable& cvtable() const { return cvtable_; }

 private:
  // For chance nodes, we recursively calculate the value of each child node,
  // and weight them by the probability of reaching each child.
  double HandleChanceCase(HistoryNode* node);

  // Calculates the value of the HistoryNode when we have to make a decision.
  // Does this by calculating the value of each possible child node and then
  // setting the value of the current node equal to the maximum (as we can just
  // choose the best child).
  double HandleDecisionCase(HistoryNode* node);

  // Calculates the value of the HistoryNode when the node is a terminal node.
  // Conveniently, the game tells us the value of every terminal node, so we
  // have nothing to do.
  double HandleTerminalCase(const HistoryNode& node) const;

  Player best_responder_;

  // Used to store a specific policy if not passed in from the caller.
  TabularPolicy tabular_policy_container_;

  // The actual policy that we are computing a best response to.
  const Policy* policy_;

  HistoryTree tree_;
  int num_players_;

  // The probability tolerance for truncating value estimation.
  float prob_cut_threshold_;

  // Maps infoset strings (from the State::InformationState method) to
  // the HistoryNodes that represent all histories with
  // the same information state, along with the counter-factual probability of
  // doing so. If the information state is a chance node, the probability comes
  // from the State::ChanceOutcomes method. If the information state is a
  // decision node for best_responder, the probability is one, following the
  // definition of counter-factual probability. Finally, if the information
  // state is a decision node for a player other than best_responder, the
  // probabilities come from their policy (i.e. policy_).
  absl::flat_hash_map<std::string, std::vector<std::pair<HistoryNode*, double>>>
      infosets_;

  // Caches all best responses calculated so far (for each infostate).
  std::unordered_map<std::string, Action> best_response_actions_;

  // Caches all values calculated so far (for each history).
  std::unordered_map<std::string, double> value_cache_;
  std::unique_ptr<State> root_;

  // Keep a cache of an empty policy to avoid recomputing it.
  std::unique_ptr<TabularPolicy> dummy_policy_;

  const Policy* my_policy_ = nullptr;
  double max_qv_diff_;
  const ValuesMapT* on_policy_state_values_ = nullptr;
  ConditionalValuesTable cvtable_;
};

}  // namespace algorithms
}  // namespace open_spiel

#endif  // OPEN_SPIEL_ALGORITHMS_BEST_RESPONSE_H_<|MERGE_RESOLUTION|>--- conflicted
+++ resolved
@@ -82,12 +82,9 @@
  public:
   TabularBestResponse(const Game& game, Player best_responder,
                       const Policy* policy,
-<<<<<<< HEAD
                       const Policy* my_policy = nullptr,
+                      const float prob_cut_threshold = -1.0,
                       const ValuesMapT* on_policy_state_values = nullptr);
-=======
-                      const float prob_cut_threshold = -1.0);
->>>>>>> ba9220ec
   TabularBestResponse(
       const Game& game, Player best_responder,
       const std::unordered_map<std::string, ActionsAndProbs>& policy_table,
